import logging
import os

# from pytorch_lightning.strategies.ddp import DDPStrategy
# from pytorch_lightning.strategies import DDPStrategy  # not sure why not importing?
from pytorch_lightning.plugins.training_type import DDPPlugin
# https://github.com/PyTorchLightning/pytorch-lightning/blob/1.1.6/pytorch_lightning/plugins/ddp_plugin.py
import pytorch_lightning as pl
from pytorch_lightning.callbacks import ModelCheckpoint
from pytorch_lightning.callbacks.early_stopping import EarlyStopping

from pytorch_galaxy_datasets.galaxy_datamodule import GalaxyDataModule

from zoobot.pytorch.training import losses
from zoobot.pytorch.estimators import define_model
# from zoobot.pytorch.estimators import resnet_detectron2_custom, efficientnet_standard, resnet_torchvision_custom
from zoobot.pytorch.estimators import efficientnet_standard, resnet_torchvision_custom


# convenient API for training Zoobot (aka a base cnn model + dirichlet head) from scratch on a big galaxy catalog using sensible augmentations
# does not do finetuning, does not do more complicated architectures (e.g. custom head), does not support custom losses (uses dirichlet loss)
def train_default_zoobot_from_scratch(
    # absolutely crucial arguments
    save_dir,  # save model here
    schema,  # answer these questions
    # input data - specify *either* catalog (to be split) or the splits themselves
    catalog=None,
    train_catalog=None,
    val_catalog=None,
    test_catalog=None,
    # model training parameters
    model_architecture='efficientnet',
    batch_size=256,
    epochs=1000,
    patience=8,
    # data and augmentation parameters
    datamodule_class=GalaxyDataModule,  # generic catalog of galaxies, will not download itself. Can replace with any datamodules from pytorch_galaxy_datasets
    color=False,
    resize_size=224,
    crop_scale_bounds=(0.7, 0.8),
    crop_ratio_bounds=(0.9, 1.1),
    # hardware parameters
    accelerator='auto',
    nodes=1,
    gpus=2,
    num_workers=4,
    prefetch_factor=4,
    mixed_precision=False,
    # replication parameters
    random_state=42,
    wandb_logger=None
):

    slurm_debugging_logs()

    pl.seed_everything(random_state)

    assert save_dir is not None
    if not os.path.isdir(save_dir):
        os.mkdir(save_dir)

    if color:
        logging.warning(
            'Training on color images, not converting to greyscale')
        channels = 3
    else:
        logging.info('Converting images to greyscale before training')
        channels = 1

    strategy = None
    if gpus > 1:
        # only works as plugins, not strategy
        # strategy = 'ddp'
        strategy = DDPPlugin(find_unused_parameters=False)
        logging.info('Using multi-gpu training')

    if nodes > 1:
        assert gpus == 2
        logging.info('Using multi-node training')
        # this hangs silently on Manchester's slurm cluster - perhaps you will have more success?

    precision = 32
    if mixed_precision:
        logging.info(
            'Training with automatic mixed precision. Will reduce memory footprint but may cause training instability for e.g. resnet')
        precision = 16

    assert num_workers > 0

    if catalog is not None:
        assert train_catalog is None
        assert val_catalog is None
        assert test_catalog is None
        catalogs_to_use = {
            'catalog': catalog
        }
    else:
        assert catalog is None
        catalogs_to_use = {
            'train_catalog': train_catalog,
            'val_catalog': val_catalog,
            'test_catalog': test_catalog
        }

    datamodule = datamodule_class(
        label_cols=schema.label_cols,
        # can take either a catalog (and split it), or a pre-split catalog
        **catalogs_to_use,
        #   augmentations parameters
        album=False,
        greyscale=not color,
        resize_size=resize_size,
        crop_scale_bounds=crop_scale_bounds,
        crop_ratio_bounds=crop_ratio_bounds,
        #   hardware parameters
        batch_size=batch_size, # on 2xA100s, 256 with DDP, 512 with distributed (i.e. split batch)
        num_workers=num_workers,
        prefetch_factor=prefetch_factor
    )
    datamodule.setup()

    get_architecture, representation_dim = select_base_architecture_func_from_name(model_architecture)

    model = define_model.get_plain_pytorch_zoobot_model(
        output_dim=len(schema.answers),
        include_top=True,
        channels=channels,
        get_architecture=get_architecture,
        representation_dim=representation_dim
    )

    # This just adds schema.question_index_groups as an arg to the usual (labels, preds) loss arg format
    # Would use lambda but multi-gpu doesn't support as lambda can't be pickled
    def loss_func(preds, labels):  # pytorch convention is preds, labels
        return losses.calculate_multiquestion_loss(labels, preds, schema.question_index_groups)  # my and sklearn convention is labels, preds

    lightning_model = define_model.GenericLightningModule(
        model, loss_func
    )

    callbacks = [
        ModelCheckpoint(
            dirpath=os.path.join(save_dir, 'checkpoints'),
            monitor="val_loss",
            save_weights_only=True,
            mode='min',
            save_top_k=3
        ),
        EarlyStopping(monitor='val_loss', patience=patience, check_finite=True)
    ]

    trainer = pl.Trainer(
        log_every_n_steps=3,
        accelerator=accelerator,
        gpus=gpus,  # per node
        num_nodes=nodes,
        strategy=strategy,
        precision=precision,
        logger=wandb_logger,
        callbacks=callbacks,
        max_epochs=epochs,
        default_root_dir=save_dir
    )

    logging.info((trainer.training_type_plugin, trainer.world_size,
                 trainer.local_rank, trainer.global_rank, trainer.node_rank))

    trainer.fit(lightning_model, datamodule)

    trainer.test(
        model=lightning_model,
        datamodule=datamodule,
        ckpt_path='best'  # can optionally point to a specific checkpoint here e.g. "/share/nas2/walml/repos/gz-decals-classifiers/results/early_stopping_1xgpu_greyscale/checkpoints/epoch=26-step=16847.ckpt"
    )


def select_base_architecture_func_from_name(base_architecture):
    if base_architecture == 'efficientnet':
        get_architecture = efficientnet_standard.efficientnet_b0
        representation_dim = 1280
    elif base_architecture == 'resnet_detectron':
        get_architecture = resnet_detectron2_custom.get_resnet
        representation_dim = 2048
    elif base_architecture == 'resnet_torchvision':
        get_architecture = resnet_torchvision_custom.get_resnet  # only supports color
        representation_dim = 2048
    else:
        raise ValueError(
            'Model architecture not recognised: got model={}, expected one of [efficientnet, resnet_detectron, resnet_torchvision]'.format(base_architecture))
            
    return get_architecture,representation_dim



    # # you can do this to see images, but if you do, wandb will cause training to silently hang before starting if you do this on multi-GPU runs
    # TODO refactor into datamodule setup hook that's only called on main process
    # if wandb_logger is not None:
    #   for (dataloader_name, dataloader) in [('train', datamodule.train_dataloader()), ('val', datamodule.val_dataloader()), ('test', datamodule.test_dataloader())]:
    #     for images, labels in dataloader:
    #       logging.info(images.shape)
    #       images_np = np.transpose(images[:5].numpy(), axes=[0, 2, 3, 1])  # BCHW to BHWC
    #       # images_np = images.numpy()
    #       logging.info((dataloader_name, images_np.shape, images[0].min(), images[0].max()))
    #       wandb_logger.log_image(key="example_{}_images".format(dataloader_name), images=[im for im in images_np[:5]])
    #       break  # only inner loop aka don't log the whole dataloader
<<<<<<< HEAD
=======


def slurm_debugging_logs():
    # https://hpcc.umd.edu/hpcc/help/slurmenv.html
    # logging.info(os.environ)
    logging.debug(os.getenv("SLURM_JOB_ID", 'No SLURM_JOB_ID'))
    logging.debug(os.getenv("SLURM_JOB_NAME", 'No SLURM_JOB_NAME'))
    logging.debug(os.getenv("SLURM_NTASKS", 'No SLURM_NTASKS'))
    # https://github.com/PyTorchLightning/pytorch-lightning/blob/d5fa02e7985c3920e72e268ece1366a1de96281b/pytorch_lightning/trainer/connectors/slurm_connector.py#L29
    # disable slurm detection by pl
    # this is not necessary for single machine, but might be for multi-node
    # may help stop tasks getting left on gpu after slurm exit?
    # del os.environ["SLURM_NTASKS"]  # only exists if --ntasks specified

    logging.debug(os.getenv("NODE_RANK", 'No NODE_RANK'))
    logging.debug(os.getenv("LOCAL_RANK", 'No LOCAL_RANK'))
    logging.debug(os.getenv("WORLD_SIZE", 'No WORLD_SIZE'))
>>>>>>> 8c98b1ef
<|MERGE_RESOLUTION|>--- conflicted
+++ resolved
@@ -203,8 +203,6 @@
     #       logging.info((dataloader_name, images_np.shape, images[0].min(), images[0].max()))
     #       wandb_logger.log_image(key="example_{}_images".format(dataloader_name), images=[im for im in images_np[:5]])
     #       break  # only inner loop aka don't log the whole dataloader
-<<<<<<< HEAD
-=======
 
 
 def slurm_debugging_logs():
@@ -221,5 +219,4 @@
 
     logging.debug(os.getenv("NODE_RANK", 'No NODE_RANK'))
     logging.debug(os.getenv("LOCAL_RANK", 'No LOCAL_RANK'))
-    logging.debug(os.getenv("WORLD_SIZE", 'No WORLD_SIZE'))
->>>>>>> 8c98b1ef
+    logging.debug(os.getenv("WORLD_SIZE", 'No WORLD_SIZE'))