--- conflicted
+++ resolved
@@ -70,7 +70,7 @@
             'save_top_k': 1
         },
         'early_stopping': {
-            'patience': 5
+            'patience': 15
         },
         'trainer': {
             'devices': devices,
@@ -105,13 +105,10 @@
     save_dir = os.path.join(
         repo_dir, f'gz-decals-classifiers/results/finetune_{np.random.randint(1e8)}')
 
-<<<<<<< HEAD
-=======
     # can do logger=None or, to use wandb:
     from pytorch_lightning.loggers import WandbLogger
     logger = WandbLogger(project='finetune', name='full_tree_example')
 
->>>>>>> 55834b94
     # key method
     _, model = finetune.run_finetuning(
         config, encoder, datamodule, save_dir=save_dir, logger=logger)
