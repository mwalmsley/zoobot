--- conflicted
+++ resolved
@@ -38,13 +38,8 @@
     gpus=2,
     eager=False,  # tf-specific. Enable eager mode. Set True for easier debugging but slower training
     # replication parameters
-<<<<<<< HEAD
-    random_state=42,  # TODO not yet implemented except for catalog split (not used in benchmarks)
-):
-=======
-    random_state=42,  # TODO not yet implemented
-) -> tf.keras.Sequential:
->>>>>>> c615fd1a
+    random_state=42  # TODO not yet implemented except for catalog split (not used in benchmarks)
+) -> tf.keras.Model:
 
     # get the image paths, divide into train/val/test if not explicitly passed above
     if catalog is not None:
