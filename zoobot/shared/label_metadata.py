--- conflicted
+++ resolved
@@ -151,11 +151,7 @@
     'how-rounded': ['_round', '_in-between', '_cigar'],
     'bulge-shape': ['_round', '_boxy', '_no-bulge'],
     'spiral-winding': ['_tight', '_medium', '_loose'],
-<<<<<<< HEAD
     'spiral-arm-count': ['_1', '_2', '_3', '_4', '_more-than-4', '_cant-tell']
-=======
-    'spiral-arm-count': ['_1', '_2', '_3', '_4', '_more-than-4', '_cant-tell'],
->>>>>>> 0f9dd119
 }
 gz2_questions, gz2_label_cols = extract_questions_and_label_cols(gz2_pairs)
 
