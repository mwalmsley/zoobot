# Zoobot

[![Documentation Status](https://readthedocs.org/projects/zoobot/badge/?version=latest)](https://zoobot.readthedocs.io/)
![build](https://github.com/mwalmsley/zoobot/actions/workflows/run_CI.yml/badge.svg)
![publiish](https://github.com/mwalmsley/zoobot/actions/workflows/python-publish.yml/badge.svg)
[![PyPI](https://badge.fury.io/py/zoobot.svg)](https://badge.fury.io/py/zoobot)
[![DOI](https://zenodo.org/badge/343787617.svg)](https://zenodo.org/badge/latestdoi/343787617)
<a href="https://ascl.net/2203.027"><img src="https://img.shields.io/badge/ascl-2203.027-blue.svg?colorB=262255" alt="ascl:2203.027" /></a>

Zoobot classifies galaxy morphology with deep learning.
<!-- At Galaxy Zoo, we use Zoobot to help our volunteers classify the galaxies in all our recent catalogues: GZ DECaLS, GZ DESI, GZ Rings and GZ Cosmic Dawn. -->

Zoobot is trained using millions of answers by Galaxy Zoo volunteers. This code will let you **retrain** Zoobot to accurately solve your own prediction task.

- [Install](#installation)
- [Quickstart](#quickstart)
- [Worked Examples](#worked-examples)
- [Pretrained Weights](https://zoobot.readthedocs.io/data_notes.html)
- [Datasets](https://www.github.com/mwalmsley/galaxy-datasets)
- [Documentation](https://zoobot.readthedocs.io/) (for understanding/reference)

## Installation
<a name="installation"></a>

You can retrain Zoobot in the cloud with a free GPU using this [Google Colab notebook](https://colab.research.google.com/drive/1miKj3HVmt7NP6t7xnxaz7V4fFquwucW2?usp=sharing). To install locally, keep reading.

Download the code using git:

    git clone git@github.com:mwalmsley/zoobot.git

And then pick one of the three commands below to install Zoobot and either PyTorch (recommended) or TensorFlow:

    # Zoobot with PyTorch and a GPU. Requires CUDA 11.3.
    pip install -e "zoobot[pytorch_cu113]" --extra-index-url https://download.pytorch.org/whl/cu113

    # OR Zoobot with PyTorch and no GPU
    pip install -e "zoobot[pytorch_cpu]" --extra-index-url https://download.pytorch.org/whl/cpu

    # OR Zoobot with PyTorch on Mac with M1 chip
    pip install -e "zoobot[pytorch_m1]"

<<<<<<< HEAD
    # OR Zoobot with TensorFlow. Works with and without a GPU, but if you have a GPU, you need CUDA 11.2. 
    pip install -e "zoobot[tensorflow]

This installs the downloaded Zoobot code using pip [editable mode](https://pip.pypa.io/en/stable/topics/local-project-installs/#editable-installs) so you can easily change the code locally. Zoobot is also available directly from pip (`pip install zoobot[option]`). Only use this if you are sure you won't be making changes to Zoobot itself. For Google Colab, use `pip install zoobot[pytorch_colab]`
=======
This installs the downloaded Zoobot code using pip [editable mode](https://pip.pypa.io/en/stable/topics/local-project-installs/#editable-installs) so you can easily change the code locally. Zoobot is also available directly from pip (`pip install zoobot[option]`). Only use this if you are sure you won't be making changes to Zoobot itself.
>>>>>>> 34d685b2

To use a GPU, you must *already* have CUDA installed and matching the versions above.
I share my install steps [here](#install_cuda). GPUs are optional - Zoobot will run retrain fine on CPU, just slower.

## Quickstart
<a name="quickstart"></a>

Let's say you want to find ringed galaxies and you have a small labelled dataset of 500 ringed or not-ringed galaxies. You can retrain Zoobot to find rings like so:

```python

    import pandas as pd
    from galaxy_datasets.pytorch.galaxy_datamodule import GalaxyDataModule
    from zoobot.pytorch.training import finetune

    # csv with 'ring' column (0 or 1) and 'file_loc' column (path to image)
    labelled_df = pd.read_csv('/your/path/some_labelled_galaxies.csv')

    datamodule = GalaxyDataModule(
      label_cols=['ring'],
      catalog=labelled_df,
      batch_size=32
    )

    # load trained Zoobot model
    model = finetune.FinetuneableZoobotClassifier(checkpoint_loc, num_classes=2)  
    
    # retrain to find rings
    trainer = finetune.get_trainer(save_dir)
    trainer.fit(model, datamodule)
```

Then you can make predict if new galaxies have rings:

```python
    from zoobot.pytorch.predictions import predict_on_catalog

    # csv with 'file_loc' column (path to image). Zoobot will predict the labels.
    unlabelled_df = pd.read_csv('/your/path/some_unlabelled_galaxies.csv')

    predict_on_catalog.predict(
      unlabelled_df,
      model,
      label_cols=['ring'],  # only used for 
      save_loc='/your/path/finetuned_predictions.csv'
    )
```

Zoobot includes many guides and working examples - see the [Getting Started](#getting-started) section below.

## Getting Started
<a name="getting_started"></a>

I suggest starting with the worked examples below, which you can copy and adapt.

For context and explanation, see the [documentation](https://zoobot.readthedocs.io/).

For pretrained model weights, precalculated representations, catalogues, and so forth, see the [data notes](https://zoobot.readthedocs.io/data_notes.html) in particular.

<<<<<<< HEAD
PyTorch (recommended):
=======
### Worked Examples
<a name="worked_examples"></a>

PyTorch:
>>>>>>> 34d685b2
- [pytorch/examples/finetuning/finetune_binary_classification.py](https://github.com/mwalmsley/zoobot/blob/main/zoobot/pytorch/examples/finetuning/finetune_binary_classification.py)
- [pytorch/examples/finetuning/finetune_counts_full_tree.py](https://github.com/mwalmsley/zoobot/blob/main/zoobot/pytorch/examples/finetuning/finetune_counts_full_tree.py)
- [pytorch/examples/representations/get_representations.py](https://github.com/mwalmsley/zoobot/blob/main/zoobot/pytorch/examples/representations/get_representations.py)
- [pytorch/examples/train_model_on_catalog.py](https://github.com/mwalmsley/zoobot/blob/main/zoobot/pytorch/examples/train_model_on_catalog.py) (only necessary to train from scratch)

TensorFlow:
- [tensorflow/examples/train_model_on_catalog.py](https://github.com/mwalmsley/zoobot/blob/main/zoobot/tensorflow/examples/train_model_on_catalog.py) (only necessary to train from scratch)
- [tensorflow/examples/make_predictions.py](https://github.com/mwalmsley/zoobot/blob/main/zoobot/tensorflow/examples/make_predictions.py)
- [tensorflow/examples/finetune_minimal.py](https://github.com/mwalmsley/zoobot/blob/main/zoobot/tensorflow/examples/finetune_minimal.py)
- [tensorflow/examples/finetune_advanced.py](https://github.com/mwalmsley/zoobot/blob/main/zoobot/tensorflow/examples/finetune_advanced.py)

<<<<<<< HEAD

There is more explanation and an API reference on the [docs](https://zoobot.readthedocs.io/).

I also [include](https://github.com/mwalmsley/zoobot/blob/main/benchmarks) the scripts used to create and benchmark our pretrained models. Many pretrained models are available [already](https://zoobot.readthedocs.io/data_notes.html), but if you need one trained on e.g. different input image sizes or with a specific architecture, I can probably make it for you.

When trained with a decision tree head (ZoobotTree, FinetuneableZoobotTree), Zoobot can learn from volunteer labels of varying confidence and predict posteriors for what the typical volunteer might say. Specifically, this Zoobot mode predicts the parameters for distributions, not simple class labels! For a demonstration of how to interpret these predictions, see the [gz_decals_data_release_analysis_demo.ipynb](https://github.com/mwalmsley/zoobot/blob/main/gz_decals_data_release_analysis_demo.ipynb).
=======
I also include some examples which record how the models in W+22a (the GZ DECaLS data release) were trained:
- [benchmarks/tensorflow/train_model_on_benchmark_dataset.py](https://github.com/mwalmsley/zoobot/blob/main/benchmarks/tensorflow/train_model_on_benchmark_dataset.py)
- [benchmarks/pytorch/train_model_on_benchmark_dataset.py](https://github.com/mwalmsley/zoobot/blob/main/benchmarks/pytorch/train_model_on_benchmark_dataset.py)
>>>>>>> 34d685b2


### (Optional) Install PyTorch or TensorFlow, with CUDA
<a name="install_cuda"></a>

*If you're not using a GPU, skip this step. Use the pytorch_cpu or tensorflow_cpu options in the section below.*

Install PyTorch 1.12.1 or Tensorflow 2.10.0 and compatible CUDA drivers. I highly recommend using [conda](https://docs.conda.io/en/latest/miniconda.html) to do this. Conda will handle both creating a new virtual environment (`conda create`) and installing CUDA (`cudatoolkit`, `cudnn`)

CUDA 11.3 for PyTorch:

    conda create --name zoobot38_torch python==3.8
    conda activate zoobot38_torch
    conda install -c conda-forge cudatoolkit=11.3

CUDA 11.2 and CUDNN 8.1 for TensorFlow 2.10.0:

    conda create --name zoobot38_tf python==3.8
    conda activate zoobot38_tf
    conda install -c conda-forge cudatoolkit=11.2 cudnn=8.1.0
    export LD_LIBRARY_PATH=$LD_LIBRARY_PATH:$CONDA_PREFIX/lib/  # add this environment variable

### Latest features (v1.0.0)

v1.0.0 is recognises that most of the complexity in this repo is training Zoobot from scratch, but most non-GZ users will probably simply want to load the pretrained Zoobot and finetune it on their data.

- Adds new finetuning interface (`finetune.run_finetuning()`), examples.
- Refocuses docs on finetuning rather than training from scratch.
- Rework installation process to separate CUDA from Zoobot (simpler, easier)
- Better wandb logging throughout, to monitor training
- Remove need to make TFRecords. Now TF directly uses images.
- Refactor out augmentations and datasets to `galaxy-datasets` repo. TF and Torch now use identical augmentations (via albumentations).
- Many small quality-of-life improvements

Contributions are very welcome and will be credited in any future work. Please get in touch! See [CONTRIBUTING.md]((https://github.com/mwalmsley/zoobot/blob/main/benchmarks) for more.

### Benchmarks and Replication - Training from Scratch

The [benchmarks](https://github.com/mwalmsley/zoobot/blob/main/benchmarks) folder contains slurm and Python scripts to train Zoobot from scratch. We use these scripts to make sure new code versions work well, and that TensorFlow and PyTorch achieve similar performance.

Training Zoobot using the GZ DECaLS dataset option will create models very similar to those used for the GZ DECaLS catalogue and shared with the early versions of this repo. The GZ DESI Zoobot model is trained on additional data (GZD-1, GZD-2), as the GZ Evo Zoobot model (GZD-1/2/5, Hubble, Candels, GZ2).

### Citing

<<<<<<< HEAD
If you use this repo for your research, please cite [the DECaLS data release paper](https://arxiv.org/abs/2102.08414) and the [code](https://doi.org/10.5281/zenodo.6483175) (via Zenodo). I hope to publish a JOSS paper shortly.
=======
If you use this software for your research, please cite [the JOSS paper](TODO_on_publication). This describes Zoobot itself.

<!-- TODO bibtex on publication -->

You might be interested in reading papers using Zoobot:

- [Galaxy Zoo DECaLS](https://arxiv.org/abs/2102.08414) (data release)
- [A Comparison of Deep Learning Architectures for Optical Galaxy Morphology Classification](https://arxiv.org/abs/2111.04353)
- [Towards Foundation Models for Galaxy Morphology](https://arxiv.org/abs/2206.11927) (adding contrastive learning)
- [Harnessing the Hubble Space Telescope Archives: A Catalogue of 21,926 Interacting Galaxies](https://arxiv.org/abs/2303.00366)
>>>>>>> 34d685b2
<|MERGE_RESOLUTION|>--- conflicted
+++ resolved
@@ -39,14 +39,10 @@
     # OR Zoobot with PyTorch on Mac with M1 chip
     pip install -e "zoobot[pytorch_m1]"
 
-<<<<<<< HEAD
     # OR Zoobot with TensorFlow. Works with and without a GPU, but if you have a GPU, you need CUDA 11.2. 
     pip install -e "zoobot[tensorflow]
 
 This installs the downloaded Zoobot code using pip [editable mode](https://pip.pypa.io/en/stable/topics/local-project-installs/#editable-installs) so you can easily change the code locally. Zoobot is also available directly from pip (`pip install zoobot[option]`). Only use this if you are sure you won't be making changes to Zoobot itself. For Google Colab, use `pip install zoobot[pytorch_colab]`
-=======
-This installs the downloaded Zoobot code using pip [editable mode](https://pip.pypa.io/en/stable/topics/local-project-installs/#editable-installs) so you can easily change the code locally. Zoobot is also available directly from pip (`pip install zoobot[option]`). Only use this if you are sure you won't be making changes to Zoobot itself.
->>>>>>> 34d685b2
 
 To use a GPU, you must *already* have CUDA installed and matching the versions above.
 I share my install steps [here](#install_cuda). GPUs are optional - Zoobot will run retrain fine on CPU, just slower.
@@ -106,14 +102,10 @@
 
 For pretrained model weights, precalculated representations, catalogues, and so forth, see the [data notes](https://zoobot.readthedocs.io/data_notes.html) in particular.
 
-<<<<<<< HEAD
-PyTorch (recommended):
-=======
 ### Worked Examples
 <a name="worked_examples"></a>
 
-PyTorch:
->>>>>>> 34d685b2
+PyTorch (recommended):
 - [pytorch/examples/finetuning/finetune_binary_classification.py](https://github.com/mwalmsley/zoobot/blob/main/zoobot/pytorch/examples/finetuning/finetune_binary_classification.py)
 - [pytorch/examples/finetuning/finetune_counts_full_tree.py](https://github.com/mwalmsley/zoobot/blob/main/zoobot/pytorch/examples/finetuning/finetune_counts_full_tree.py)
 - [pytorch/examples/representations/get_representations.py](https://github.com/mwalmsley/zoobot/blob/main/zoobot/pytorch/examples/representations/get_representations.py)
@@ -125,18 +117,12 @@
 - [tensorflow/examples/finetune_minimal.py](https://github.com/mwalmsley/zoobot/blob/main/zoobot/tensorflow/examples/finetune_minimal.py)
 - [tensorflow/examples/finetune_advanced.py](https://github.com/mwalmsley/zoobot/blob/main/zoobot/tensorflow/examples/finetune_advanced.py)
 
-<<<<<<< HEAD
-
 There is more explanation and an API reference on the [docs](https://zoobot.readthedocs.io/).
 
 I also [include](https://github.com/mwalmsley/zoobot/blob/main/benchmarks) the scripts used to create and benchmark our pretrained models. Many pretrained models are available [already](https://zoobot.readthedocs.io/data_notes.html), but if you need one trained on e.g. different input image sizes or with a specific architecture, I can probably make it for you.
 
 When trained with a decision tree head (ZoobotTree, FinetuneableZoobotTree), Zoobot can learn from volunteer labels of varying confidence and predict posteriors for what the typical volunteer might say. Specifically, this Zoobot mode predicts the parameters for distributions, not simple class labels! For a demonstration of how to interpret these predictions, see the [gz_decals_data_release_analysis_demo.ipynb](https://github.com/mwalmsley/zoobot/blob/main/gz_decals_data_release_analysis_demo.ipynb).
-=======
-I also include some examples which record how the models in W+22a (the GZ DECaLS data release) were trained:
-- [benchmarks/tensorflow/train_model_on_benchmark_dataset.py](https://github.com/mwalmsley/zoobot/blob/main/benchmarks/tensorflow/train_model_on_benchmark_dataset.py)
-- [benchmarks/pytorch/train_model_on_benchmark_dataset.py](https://github.com/mwalmsley/zoobot/blob/main/benchmarks/pytorch/train_model_on_benchmark_dataset.py)
->>>>>>> 34d685b2
+
 
 
 ### (Optional) Install PyTorch or TensorFlow, with CUDA
@@ -181,9 +167,6 @@
 
 ### Citing
 
-<<<<<<< HEAD
-If you use this repo for your research, please cite [the DECaLS data release paper](https://arxiv.org/abs/2102.08414) and the [code](https://doi.org/10.5281/zenodo.6483175) (via Zenodo). I hope to publish a JOSS paper shortly.
-=======
 If you use this software for your research, please cite [the JOSS paper](TODO_on_publication). This describes Zoobot itself.
 
 <!-- TODO bibtex on publication -->
@@ -194,4 +177,3 @@
 - [A Comparison of Deep Learning Architectures for Optical Galaxy Morphology Classification](https://arxiv.org/abs/2111.04353)
 - [Towards Foundation Models for Galaxy Morphology](https://arxiv.org/abs/2206.11927) (adding contrastive learning)
 - [Harnessing the Hubble Space Telescope Archives: A Catalogue of 21,926 Interacting Galaxies](https://arxiv.org/abs/2303.00366)
->>>>>>> 34d685b2
